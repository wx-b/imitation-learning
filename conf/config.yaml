defaults:
<<<<<<< HEAD
  - environment: hopper # Check environment/hopper.yaml for PPO hyperparameters
  - hydra/sweeper: ax
  - algorithm: PPO/${defaults.0.environment} #AIRL
=======
  - hydra/sweeper: ax
  - environment: hopper # Check environment/hopper.yaml for PPO hyperparameters
  - algorithm: PPO #AIRL
>>>>>>> 4687bf13
seed: 0
#steps: 100000
#discount: 0.99
#trace_decay: 0.95
#ppo_clip: 0.2
#ppo_epochs: 4
#value_loss_coeff: 0.5
#entropy_loss_coeff: 0.5
learning_rate: 0.001
#batch_size: 1024
evaluation_interval: 20000
evaluation_episodes: 30
save_trajectories: false
<<<<<<< HEAD
=======
#imitation: ${imitation}
>>>>>>> 4687bf13
state_only: false
absorbing: false
imitation_epochs: 5
imitation_batch_size: 128
imitation_replay_size: 4
r1_reg_coeff: 1.0
pos_class_prior: 0.5
nonnegative_margin: 0.0
render: false
# PPO param from Stable baseline zoo

# ax sweep setting
<<<<<<< HEAD
hydra:
  run:
    dir: ./outputs/${env_type}_${imitation}/${now:%m-%d-%H-%M}
  sweep:
    dir: ./outputs/sweeper_${env_type}_${imitation}/${now:%m-%d-%H-%M}
  sweeper:
    #ax configuration. Same across all algorithms
    ax_config:
      max_trials: 20

      experiment:
        minimize: false

      early_stop:
        max_epochs_without_improvement: 5

      is_noisy: true

      params:
        batch_size:
          type: choice
          values: [ 512, 1024, 2048 ]
        learning_rate:
          type: range
          bounds: [ 0.0001, 0.001 ]
=======
#hydra:
#  run:
#    dir: ./outputs/${env_type}_${imitation}/${now:%m-%d-%H-%M}
#
#  sweep:
#    dir: ./outputs/sweeper_${env_type}_${imitation}/${now:%m-%d-%H-%M}
#    #ax configuration is moved to algorithm/<>.yaml
>>>>>>> 4687bf13
<|MERGE_RESOLUTION|>--- conflicted
+++ resolved
@@ -1,13 +1,7 @@
 defaults:
-<<<<<<< HEAD
   - environment: hopper # Check environment/hopper.yaml for PPO hyperparameters
   - hydra/sweeper: ax
   - algorithm: PPO/${defaults.0.environment} #AIRL
-=======
-  - hydra/sweeper: ax
-  - environment: hopper # Check environment/hopper.yaml for PPO hyperparameters
-  - algorithm: PPO #AIRL
->>>>>>> 4687bf13
 seed: 0
 #steps: 100000
 #discount: 0.99
@@ -21,10 +15,6 @@
 evaluation_interval: 20000
 evaluation_episodes: 30
 save_trajectories: false
-<<<<<<< HEAD
-=======
-#imitation: ${imitation}
->>>>>>> 4687bf13
 state_only: false
 absorbing: false
 imitation_epochs: 5
@@ -37,38 +27,10 @@
 # PPO param from Stable baseline zoo
 
 # ax sweep setting
-<<<<<<< HEAD
 hydra:
   run:
     dir: ./outputs/${env_type}_${imitation}/${now:%m-%d-%H-%M}
+
   sweep:
     dir: ./outputs/sweeper_${env_type}_${imitation}/${now:%m-%d-%H-%M}
-  sweeper:
-    #ax configuration. Same across all algorithms
-    ax_config:
-      max_trials: 20
-
-      experiment:
-        minimize: false
-
-      early_stop:
-        max_epochs_without_improvement: 5
-
-      is_noisy: true
-
-      params:
-        batch_size:
-          type: choice
-          values: [ 512, 1024, 2048 ]
-        learning_rate:
-          type: range
-          bounds: [ 0.0001, 0.001 ]
-=======
-#hydra:
-#  run:
-#    dir: ./outputs/${env_type}_${imitation}/${now:%m-%d-%H-%M}
-#
-#  sweep:
-#    dir: ./outputs/sweeper_${env_type}_${imitation}/${now:%m-%d-%H-%M}
-#    #ax configuration is moved to algorithm/<>.yaml
->>>>>>> 4687bf13
+    #ax configuration is moved to algorithm/<>.yaml